--- conflicted
+++ resolved
@@ -1,11 +1,7 @@
 {
     "_meta": {
         "hash": {
-<<<<<<< HEAD
             "sha256": "08e53fc6f1fcc021b33f9b2c5ae3bd6dbde815d4b317e9341ab02cf5b625acbc"
-=======
-            "sha256": "35eac2d1e375057cb654888c4414ec0bd479a0df1dc6b51bf5b72ba78d52ea36"
->>>>>>> 5aa30c84
         },
         "pipfile-spec": 6,
         "requires": {
@@ -251,14 +247,6 @@
             ],
             "markers": "python_version >= '3.5'",
             "version": "==3.3"
-        },
-        "importlib-metadata": {
-            "hashes": [
-                "sha256:637245b8bab2b6502fcbc752cc4b7a6f6243bb02b31c5c26156ad103d3d45670",
-                "sha256:7401a975809ea1fdc658c3aa4f78cc2195a0e019c5cbc4c06122884e9ae80c23"
-            ],
-            "markers": "python_version < '3.8'",
-            "version": "==4.12.0"
         },
         "jinja2": {
             "hashes": [
@@ -543,6 +531,7 @@
                 "sha256:b7e3b04a59693c42c36f9ab1cc2acc46fa5df8c78e178fc33a8d4cd05c8d498f",
                 "sha256:d92a187be61fe482e4fd675b6d52200e7be63a12b724abbf931a40ce4fa92938"
             ],
+            "markers": "python_version >= '3.5'",
             "version": "==0.20.0"
         },
         "pyyaml": {
@@ -651,11 +640,7 @@
                 "sha256:1e61c37477a1626458e36f7b1d82aa5c9b094fa4802892072e49de9c60c4c926",
                 "sha256:8abb2f1d86890a2dfb989f9a77cfcfd3e47c2a354b01111771326f8aa26e0254"
             ],
-<<<<<<< HEAD
             "markers": "python_version >= '2.7' and python_version not in '3.0, 3.1, 3.2'",
-=======
-            "markers": "python_version >= '2.7' and python_version not in '3.0, 3.1, 3.2, 3.3'",
->>>>>>> 5aa30c84
             "version": "==1.16.0"
         },
         "sniffio": {
@@ -848,14 +833,6 @@
                 "sha256:fc06cc8073c8e87072138ba1e431300e2d408f054b27047d047b549455066ff4"
             ],
             "version": "==10.3"
-        },
-        "zipp": {
-            "hashes": [
-                "sha256:05b45f1ee8f807d0cc928485ca40a07cb491cf092ff587c0df9cb1fd154848d2",
-                "sha256:47c40d7fe183a6f21403a199b3e4192cca5774656965b0a4988ad2f8feb5f009"
-            ],
-            "markers": "python_version >= '3.7'",
-            "version": "==3.8.1"
         }
     },
     "develop": {
@@ -894,11 +871,7 @@
                 "sha256:5189b6f22b01957427f35b6a08d9a0bc45b46d3788ef5a92e978433c7a35f8a5",
                 "sha256:575e708016ff3a5e3681541cb9d79312c416835686d054a23accb873b254f413"
             ],
-<<<<<<< HEAD
-            "markers": "python_full_version >= '3.6.0'",
-=======
             "markers": "python_version >= '3.6'",
->>>>>>> 5aa30c84
             "version": "==2.1.0"
         },
         "click": {
@@ -967,14 +940,6 @@
             "markers": "python_version >= '3.5'",
             "version": "==3.3"
         },
-        "importlib-metadata": {
-            "hashes": [
-                "sha256:637245b8bab2b6502fcbc752cc4b7a6f6243bb02b31c5c26156ad103d3d45670",
-                "sha256:7401a975809ea1fdc658c3aa4f78cc2195a0e019c5cbc4c06122884e9ae80c23"
-            ],
-            "markers": "python_version < '3.8'",
-            "version": "==4.12.0"
-        },
         "iniconfig": {
             "hashes": [
                 "sha256:011e24c64b7f47f6ebd835bb12a743f2fbe9a26d4cecaa7f53bc4f35ee9da8b3",
@@ -1046,11 +1011,7 @@
                 "sha256:4224373bacce55f955a878bf9cfa763c1e360858e330072059e10bad68531159",
                 "sha256:74134bbf457f031a36d68416e1509f34bd5ccc019f0bcc952c7b909d06b37bd3"
             ],
-<<<<<<< HEAD
-            "markers": "python_full_version >= '3.6.0'",
-=======
             "markers": "python_version >= '3.6'",
->>>>>>> 5aa30c84
             "version": "==1.0.0"
         },
         "py": {
@@ -1095,7 +1056,6 @@
         },
         "regex": {
             "hashes": [
-<<<<<<< HEAD
                 "sha256:045682b6457f0224deb10c9720b8008dc798b1ad4331de9302fd4b615211e5a5",
                 "sha256:04e3869fc6fc24b75d38e7547797bb0a82d6cccd49e8ce6ae21a0b87aeb9fac7",
                 "sha256:073bd76a1f03e05a6ca0df705b6117f75b10c340af068b55becb1334fc6426c2",
@@ -1171,87 +1131,8 @@
                 "sha256:fa8a4bc81b15f49c57ede3fd636786c6619179661acf2430fcc387d75bf28d33",
                 "sha256:fc44c49f33dd75e58b5ff2a5ac50c96c84b6b209d36b4790c85bca08a3b9017d"
             ],
-            "markers": "python_full_version >= '3.6.0'",
+            "markers": "python_version >= '3.6'",
             "version": "==2022.7.24"
-=======
-                "sha256:00d2e907d3c5e4f85197c8d2263a9cc2d34bf234a9c6236ae42a3fb0bc09b759",
-                "sha256:0186edcda692c38381db8ac257c2d023fd2e08818d45dc5bee4ed84212045f51",
-                "sha256:06c509bd7dcb7966bdb03974457d548e54d8327bad5b0c917e87248edc43e2eb",
-                "sha256:0a3f3f45c5902eb4d90266002ccb035531ae9b9278f6d5e8028247c34d192099",
-                "sha256:0c1821146b429e6fdbd13ea10f26765e48d5284bc79749468cfbfe3ceb929f0d",
-                "sha256:0d93167b7d7731fa9ff9fdc1bae84ec9c7133b01a35f8cc04e926d48da6ce1f7",
-                "sha256:0fd8c3635fa03ef79d07c7b3ed693b3f3930ccb52c0c51761c3296a7525b135c",
-                "sha256:119091c675e6ad19da8770f89aa1d52f4ad2a2018d631956f3e90c45882df880",
-                "sha256:121981ba84309dabefd5e1debd49be6d51624e54b4d44bfc184cd8d555ff1df1",
-                "sha256:1244e9b9b4b81c9c34e8a84273ffaeebdc78abc98a5b02dcdd49845eb3c63bd7",
-                "sha256:12e1404dfb4e928d3273a10e3468877fe84bdcd3c50b655a2c9613cfc5d9fe63",
-                "sha256:13d74951c14708f00700bb29475129ecbc40e01b4029c62ee7bfe9d1f59f31ce",
-                "sha256:162a5939a6fdf48658d3565eeff35acdd207e07367bf5caaff3d9ea7cb77d7a9",
-                "sha256:1703490c5b850fa9cef1af00c58966756042e6ca22f4fb5bb857345cd535834f",
-                "sha256:18e6203cfd81df42a987175aaeed7ba46bcb42130cd81763e2d5edcff0006d5d",
-                "sha256:192c2784833aea6fc7b004730bf1b91b8b8c6b998b30271aaf3bd8adfef20a96",
-                "sha256:1948d3ceac5b2d55bc93159c1e0679a256a87a54c735be5cef4543a9e692dbb9",
-                "sha256:206a327e628bc529d64b21ff79a5e2564f5aec7dc7abcd4b2e8a4b271ec10550",
-                "sha256:2e5db20412f0db8798ff72473d16da5f13ec808e975b49188badb2462f529fa9",
-                "sha256:2f94b0befc811fe74a972b1739fffbf74c0dc1a91102aca8e324aa4f2c6991bd",
-                "sha256:303676797c4c7978726e74eb8255d68f7125a3a29da71ff453448f2117290e9a",
-                "sha256:34ae4f35db30caa4caf85c55069fcb7a05966a3a5ba6e9e1dab5477d84fbb08a",
-                "sha256:3c6df8be7d1dd35a0d9a200fbc29f888c4452c8882d284f87608046152e049e6",
-                "sha256:402fa998c5988d11ed34585eb65740dcebd0fd11844d12eb0a6b4be178eb9c64",
-                "sha256:40a28759d345c0bb1f5b0ac74ac04f5d48136019522c95c0ec4b07786f67ce20",
-                "sha256:414ae507ba88264444baf771fec43ce0adcd4c5dbb304d3e0716f3f4d4499d2e",
-                "sha256:42da079e31ae9818ffa7a35cdd16ab7104e3f7eca9c0958040aede827b2e55c6",
-                "sha256:473a7d21932ce7c314953b33c32e63df690181860edcdf14bba1278cdf71b07f",
-                "sha256:49fcb45931a693b0e901972c5e077ea2cf30ec39da699645c43cb8b1542c6e14",
-                "sha256:4c5913cb9769038bd03e42318955c2f15a688384a6a0b807bcfc8271603d9277",
-                "sha256:4cfeb71095c8d8380a5df5a38ff94d27a3f483717e509130a822b4d6400b7991",
-                "sha256:4dc74f0171eede67d79a79c06eca0fe5b7b280dbb8c27ad1fae4ced2ad66268f",
-                "sha256:5b1cffff2d9f832288fe516021cb81c95c57c0067b13a82f1d2daabdbc2f4270",
-                "sha256:601c99ac775b6c89699a48976f3dbb000b47d3ca59362c8abc9582e6d0780d91",
-                "sha256:667a06bb8d72b6da3d9cf38dac4ba969688868ed2279a692e993d2c0e1c30aba",
-                "sha256:673549a0136c7893f567ed71ab5225ed3701c79b17c0a7faee846c645fc24010",
-                "sha256:67bd3bdd27db7a6460384869dd4b9c54267d805b67d70b20495bb5767f8e051c",
-                "sha256:727edff0a4eaff3b6d26cbb50216feac9055aba7e6290eec23c061c2fe2fab55",
-                "sha256:782627a1cb8fbb1c78d8e841f5b71c2c683086c038f975bebdac7cce7678a96f",
-                "sha256:7d462ba84655abeddae4dfc517fe1afefb5430b3b5acb0a954de12a47aea7183",
-                "sha256:8ab39aa445d00902c43a1e951871bedc7f18d095a21eccba153d594faac34aea",
-                "sha256:8e2075ed4ea2e231e2e98b16cfa5dae87e9a6045a71104525e1efc29aa8faa8e",
-                "sha256:9daeccb2764bf4cc280c40c6411ae176bb0876948e536590a052b3d647254c95",
-                "sha256:9e4006942334fa954ebd32fa0728718ec870f95f4ba7cda9edc46dd49c294f22",
-                "sha256:9f1c8fffd4def0b76c0947b8cb261b266e31041785dc2dc2db7569407a2f54fe",
-                "sha256:a00cd58a30a1041c193777cb1bc090200b05ff4b073d5935738afd1023e63069",
-                "sha256:a0220a7a16fd4bfc700661f920510defd31ef7830ce992d5cc51777aa8ccd724",
-                "sha256:a048f91823862270905cb22ef88038b08aac852ce48e0ecc4b4bf1b895ec37d9",
-                "sha256:a3c47c71fde0c5d584402e67546c81af9951540f1f622d821e9c20761556473a",
-                "sha256:a6d9ea727fd1233ee746bf44dd37e7d4320b3ed8ff09e73d7638c969b28d280f",
-                "sha256:ab0709daedc1099bbd4371ae17eeedd4efc1cf70fcdcfe5de1374a0944b61f80",
-                "sha256:ab1cb36b411f16da6e057ef8e6657dd0af36f59a667f07e0b4b617e44e53d7b2",
-                "sha256:ae1c5b435d44aa91d48cc710f20c3485e0584a3ad3565d5ae031d61a35f674f4",
-                "sha256:b279b9bb401af41130fd2a09427105100bc8c624ed45da1c81c1c0d0aa639734",
-                "sha256:b72a4ec79a15f6066d14ae1c472b743af4b4ecee14420e8d6e4a336b49b8f21c",
-                "sha256:c2cd93725911c0159d597b90c96151070ef7e0e67604637e2f2abe06c34bf079",
-                "sha256:c7c5f914b0eb5242c09f91058b80295525897e873b522575ab235b48db125597",
-                "sha256:d07d849c9e2eca80adb85d3567302a47195a603ad7b1f0a07508e253c041f954",
-                "sha256:d2672d68cf6c8452b6758fc3cd2d8feac966d511eed79a68182a5297b473af9c",
-                "sha256:d35bbcbf70d14f724e7489746cf68efe122796578addd98f91428e144d0ad266",
-                "sha256:d40b4447784dbe0896a6d10a178f6724598161f942c56f5a60dc0ef7fe63f7a1",
-                "sha256:d561dcb0fb0ab858291837d51330696a45fd3ba6912a332a4ee130e5484b9e47",
-                "sha256:d7f5ccfff648093152cadf6d886c7bd922047532f72024c953a79c7553aac2fe",
-                "sha256:dce6b2ad817e3eb107f8704782b091b0631dd3adf47f14bdc086165d05b528b0",
-                "sha256:e1fdda3ec7e9785065b67941693995cab95b54023a21db9bf39e54cc7b2c3526",
-                "sha256:e2a262ec85c595fc8e1f3162cafc654d2219125c00ea3a190c173cea70d2cc7a",
-                "sha256:e2fc1e3928c1189c0382c547c17717c6d9f425fffe619ef94270fe4c6c8be0a6",
-                "sha256:ea27acd97a752cfefa9907da935e583efecb302e6e9866f37565968c8407ad58",
-                "sha256:ee769a438827e443ed428e66d0aa7131c653ecd86ddc5d4644a81ed1d93af0e7",
-                "sha256:f32e0d1c7e7b0b9c3cac76f3d278e7ee6b99c95672d2c1c6ea625033431837c0",
-                "sha256:f355caec5bbce20421dc26e53787b10e32fd0df68db2b795435217210c08d69c",
-                "sha256:f87e9108bb532f8a1fc6bf7e69b930a35c7b0267b8fef0a3ede0bcb4c5aaa531",
-                "sha256:f8a2fd2f62a77536e4e3193303bec380df40d99e253b1c8f9b6eafa07eaeff67",
-                "sha256:fbdf4fc6adf38fab1091c579ece3fe9f493bd0f1cfc3d2c76d2e52461ca4f8a9"
-            ],
-            "markers": "python_version >= '3.6'",
-            "version": "==2022.7.9"
->>>>>>> 5aa30c84
         },
         "requests": {
             "hashes": [
@@ -1266,11 +1147,7 @@
                 "sha256:806143ae5bfb6a3c6e736a764057db0e6a0e05e338b5630894a5f779cabb4f9b",
                 "sha256:b3bda1d108d5dd99f4a20d24d9c348e91c4db7ab1b749200bded2f839ccbe68f"
             ],
-<<<<<<< HEAD
             "markers": "python_version >= '2.6' and python_version not in '3.0, 3.1, 3.2'",
-=======
-            "markers": "python_version >= '2.6' and python_version not in '3.0, 3.1, 3.2, 3.3'",
->>>>>>> 5aa30c84
             "version": "==0.10.2"
         },
         "tomli": {
@@ -1278,11 +1155,7 @@
                 "sha256:939de3e7a6161af0c887ef91b7d41a53e7c5a1ca976325f429cb46ea9bc30ecc",
                 "sha256:de526c12914f0c550d15924c62d72abc48d6fe7364aa87328337a31007fe8a4f"
             ],
-<<<<<<< HEAD
             "markers": "python_version >= '3.7'",
-=======
-            "markers": "python_version < '3.11'",
->>>>>>> 5aa30c84
             "version": "==2.0.1"
         },
         "typed-ast": {
@@ -1312,11 +1185,7 @@
                 "sha256:ebd9d7f80ccf7a82ac5f88c521115cc55d84e35bf8b446fcd7836eb6b98929a3",
                 "sha256:ed855bbe3eb3715fca349c80174cfcfd699c2f9de574d40527b8429acae23a66"
             ],
-<<<<<<< HEAD
-            "markers": "python_full_version >= '3.6.0'",
-=======
             "markers": "python_version >= '3.6'",
->>>>>>> 5aa30c84
             "version": "==1.5.4"
         },
         "types-mock": {
@@ -1350,14 +1219,6 @@
             ],
             "markers": "python_version >= '2.7' and python_version not in '3.0, 3.1, 3.2, 3.3, 3.4, 3.5' and python_version < '4'",
             "version": "==1.26.10"
-        },
-        "zipp": {
-            "hashes": [
-                "sha256:05b45f1ee8f807d0cc928485ca40a07cb491cf092ff587c0df9cb1fd154848d2",
-                "sha256:47c40d7fe183a6f21403a199b3e4192cca5774656965b0a4988ad2f8feb5f009"
-            ],
-            "markers": "python_version >= '3.7'",
-            "version": "==3.8.1"
         }
     }
 }