--- conflicted
+++ resolved
@@ -17,16 +17,10 @@
 
 class InvoiceResponse(NamedTuple):
     ok: bool
-<<<<<<< HEAD
-    checking_id: Optional[str] = None  # payment_hash, rpc_id
-    payment_request: Optional[str] = None
-    error_message: Optional[str] = None
-    extra: Optional[dict] = None
-=======
     checking_id: str | None = None  # payment_hash, rpc_id
     payment_request: str | None = None
     error_message: str | None = None
->>>>>>> a6bbddce
+    extra: dict | None = None
 
     @property
     def success(self) -> bool:
