--- conflicted
+++ resolved
@@ -317,14 +317,8 @@
           .then(function (response) {
             self.tickets = response.data
               .map(function (obj) {
-<<<<<<< HEAD
-                if (obj.paid){
+                if (!obj?.paid) return
                 return mapLNTicket(obj)
-=======
-                if (obj.paid) {
-                  return mapLNTicket(obj)
->>>>>>> e7824e0e
-                }
               })
               .filter(v => v)
           })
